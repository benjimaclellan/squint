# %%
import functools

import time
import equinox as eqx
import jax
import jax.numpy as jnp
import optax
import tqdm
from pydantic import BaseModel
from rich.pretty import pprint
import jax.random as jr

from squint.circuit import Circuit
from squint.ops.fock import LOPC, FockState, Phase
from squint.utils import print_nonzero_entries

jax.config.update("jax_enable_x64", True)


# %%
class TelescopeArgs(BaseModel):
    n: int  # number of ancilla photons
    cut: int  # fock cutoff
    n_steps: int = 300
    lr0: float = 1e-1
    lr1: float = 1e-3
    key: int = 1234

    def make(self):
        cut = self.cut
        n = self.n  # number of resource photons
        m = self.n + 1  # number of modes

        circuit = Circuit()
        key = jr.PRNGKey(self.key)
        subkeys = jr.split(key, 3)
        
        # we add in the stellar photon, which is in an even superposition of spatial modes 0 and 2 (left and right telescopes)
        for i in range(m):
            circuit.add(
                FockState(
                    wires=(
                        i,
                        m + i,
                    ),
                    n=[(1 / jnp.sqrt(2).item(), (1, 0)), (1 / jnp.sqrt(2).item(), (0, 1))],
                )
            )

        circuit.add(Phase(wires=(0,), phi=0.01), "phase")

        circuit.add(LOPC(wires=tuple(range(0, m)), rs=jnp.ones(m * (m - 1) // 2) * 0.1))
        circuit.add(LOPC(wires=tuple(range(m, 2 * m)), rs=jnp.ones(m * (m - 1) // 2) * 0.1))

        params, static = eqx.partition(circuit, eqx.is_inexact_array)
        circuit = eqx.combine(params, static)  # todo: check this is correct syntax
        return circuit


def telescope(args: TelescopeArgs):
    t0 = time.time()
    
    cut = args.cut

    circuit = args.make()
    # params, static = partition_op(circuit, "phase")
    params, static = eqx.partition(circuit, eqx.is_inexact_array)
    sim = circuit.compile(params, static, dim=cut, optimize="greedy")  # .jit()
    get = lambda pytree: jnp.array([pytree.ops["phase"].phi])
    pprint(circuit)  # ket = sim.amplitudes.grad(params)

    prob = sim.prob.forward(params)
    print_nonzero_entries(prob)

    def _loss_fn(params, sim, get):
        return sim.prob.cfim(get, params).squeeze()

    loss_fn = functools.partial(_loss_fn, sim=sim, get=get)
    print(
        f"Classical Fisher information of starting parameterization is {loss_fn(params)}"
    )

<<<<<<< HEAD
    start_learning_rate = args.lr
    optimizer = optax.chain(optax.adam(start_learning_rate), optax.scale(-1.0))
=======
    # %%
    
    # lr_schedule = optax.linear_schedule(
    #     init_value=args.lr0,
    #     end_value=args.lr1,
    #     transition_steps=args.n_steps
    # )
    
    # optimizer = optax.chain(optax.sgd(lr_schedule), optax.scale(-1.0))
    optimizer = optax.chain(optax.adam(args.lr0), optax.scale(-1.0))
>>>>>>> 8bc09b5c
    opt_state = optimizer.init(params)

    @jax.jit
    def update(_params, _opt_state):
        _val, _grad = jax.value_and_grad(loss_fn)(_params)
        _updates, _opt_state = optimizer.update(_grad, _opt_state)
        _params = optax.apply_updates(_params, _updates)
        return _params, _opt_state, _val

    update(params, opt_state)

    pbar = tqdm.tqdm(range(args.n_steps), desc="Training", unit="it")

    cfims, steps = [], []
    for step in pbar:
        params, opt_state, val = update(params, opt_state)

        pbar.set_postfix({"loss": f"{val:0.4f}"})
        pbar.update(1)

        cfims.append(val)
        steps.append(step)

    datasets = dict(cfims=jnp.array(cfims), steps=jnp.array(steps), runtime=jnp.array(time.time() - t0))
    circuit = eqx.combine(params, static)  # todo: check this is correct syntax

    return circuit, args, datasets


#%%
if __name__ == "__main__":
#%%
    TelescopeArgs(m=2, cut=3).model_dump_json()
    
# %%<|MERGE_RESOLUTION|>--- conflicted
+++ resolved
@@ -81,10 +81,6 @@
         f"Classical Fisher information of starting parameterization is {loss_fn(params)}"
     )
 
-<<<<<<< HEAD
-    start_learning_rate = args.lr
-    optimizer = optax.chain(optax.adam(start_learning_rate), optax.scale(-1.0))
-=======
     # %%
     
     # lr_schedule = optax.linear_schedule(
@@ -95,7 +91,6 @@
     
     # optimizer = optax.chain(optax.sgd(lr_schedule), optax.scale(-1.0))
     optimizer = optax.chain(optax.adam(args.lr0), optax.scale(-1.0))
->>>>>>> 8bc09b5c
     opt_state = optimizer.init(params)
 
     @jax.jit
