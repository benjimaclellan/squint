# %%
from typing import Union

import einops
import jax.numpy as jnp
import jax.scipy as jsp
import paramax
from beartype import beartype
from beartype.door import is_bearable
from beartype.typing import Sequence, Type
from jaxtyping import ArrayLike, Float

from squint.ops.base import (
    AbstractGate,
    AbstractMixedState,
    AbstractPureState,
    WiresTypes,
    bases,
    basis_operators,
)

__all__ = [
    "DiscreteVariableState",
    "MaximallyMixedState",
    "XGate",
    "ZGate",
    "HGate",
    "RZGate",
    "RYGate",
    "RXGate",
    "RXXGate",
    "Conditional",
    "TwoLocalHermitianBasisGate",
    "dv_subtypes",
]


class DiscreteVariableState(AbstractPureState):
    r"""
    A pure quantum state for a discrete variable system.

    $\ket{\rho} \in \sum_{(a_i, \textbf{i}) \in n} a_i \ket{\textbf{i}}$
    """

    n: Sequence[
        tuple[complex, Sequence[int]]
    ]  # todo: add superposition as n, using second typehint

    @beartype
    def __init__(
        self,
        wires: Sequence[WiresTypes],
        n: Sequence[int] | Sequence[tuple[complex | float, Sequence[int]]] = None,
    ):
        super().__init__(wires=wires)
        if n is None:
            n = [(1.0, (0,) * len(wires))]  # initialize to |0, 0, ...> state
        elif is_bearable(n, Sequence[int]):
            n = [(1.0, n)]
        elif is_bearable(n, Sequence[tuple[complex | float, Sequence[int]]]):
            norm = jnp.sqrt(jnp.sum(jnp.array([i[0] for i in n]))).item()
            n = [(amp / norm, wires) for amp, wires in n]
        self.n = paramax.non_trainable(n)
        return

    def __call__(self, dim: int):
        return sum(
            [
                jnp.zeros(shape=(dim,) * len(self.wires)).at[*term[1]].set(term[0])
                for term in self.n
            ]
        )


class MaximallyMixedState(AbstractMixedState):
    r""" """

    @beartype
    def __init__(
        self,
        wires: Sequence[WiresTypes],
    ):
        super().__init__(wires=wires)

    def __call__(self, dim: int):
        d = dim ** len(self.wires)
        identity = jnp.eye(d, dtype=jnp.complex128) / d
        tensor = identity.reshape([dim] * len(self.wires) * 2)
        return tensor


class XGate(AbstractGate):
    r"""
    The generalized shift operator, which when `dim = 2` corresponds to the standard $X$ gate.

    $U = \sum_{k=1}^d \ket{k} \bra{(k+1) \text{mod} d}$
    """

    @beartype
    def __init__(
        self,
        wires: tuple[WiresTypes] = (0,),
    ):
        super().__init__(wires=wires)
        return

    def __call__(self, dim: int):
        return jnp.roll(jnp.eye(dim, k=0), shift=1, axis=0)


class ZGate(AbstractGate):
    r"""
    The generalized phase operator, which when `dim = 2` corresponds to the standard $Z$ gate.

    $U = \sum_{k=1}^d e^{2i \pi k /d} \ket{k}\bra{k}$
    """

    @beartype
    def __init__(
        self,
        wires: tuple[WiresTypes] = (0,),
    ):
        super().__init__(wires=wires)
        return

    def __call__(self, dim: int):
        return jnp.diag(jnp.exp(1j * 2 * jnp.pi * jnp.arange(dim) / dim))


class HGate(AbstractGate):
    r"""
    The generalized discrete Fourier operator, which when `dim = 2` corresponds to the standard $H$ gate.

    $U = \sum_{j,k=1}^d e^{2 i \pi j k  / d} \ket{j}\bra{k}$
    """

    @beartype
    def __init__(
        self,
        wires: tuple[WiresTypes] = (0,),
    ):
        super().__init__(wires=wires)
        return

    def __call__(self, dim: int):
        return jnp.exp(
            1j
            * 2
            * jnp.pi
            / dim
            * jnp.einsum("a,b->ab", jnp.arange(dim), jnp.arange(dim))
        ) / jnp.sqrt(dim)


class Conditional(AbstractGate):
    r"""
    The generalized conditional operator.
    If the gate $U$ is applied conditional on the state,
    $U = \sum_{k=1}^d \ket{k} \bra{k} \otimes U^k$
    """

    gate: Union[XGate, ZGate]

    @beartype
    def __init__(
        self,
        gate: Union[Type[XGate], Type[ZGate]],
        wires: tuple[WiresTypes, WiresTypes] = (0, 1),
    ):
        super().__init__(wires=wires)
        self.gate = gate(wires=(wires[1],))
        return

    def __call__(self, dim: int):
        # u = sum(
        #     [
        #         jnp.einsum(
        #             "ab,cd -> abcd",
        #             jnp.zeros(shape=(dim, dim)).at[i, i].set(1.0),
        #             eye(dim=dim),
        #         )
        #         for i in range(dim - 1)
        #     ]
        # ) + jnp.einsum(
        #     "ab,cd -> abcd",
        #     jnp.zeros(shape=(dim, dim)).at[-1, -1].set(1.0),
        #     self.gate(dim=dim),
        # )
        u = sum(
            [
                jnp.einsum(
                    "ab,cd -> abcd",
                    jnp.zeros(shape=(dim, dim)).at[i, i].set(1.0),
                    jnp.linalg.matrix_power(self.gate(dim=dim), i),
                )
                for i in range(dim)
            ]
        )

        return u


class RZGate(AbstractGate):
    phi: ArrayLike

    @beartype
    def __init__(
        self,
        wires: tuple[WiresTypes] = (0,),
        phi: float | int = 0.0,
    ):
        super().__init__(wires=wires)
        self.phi = jnp.array(phi)
        return

    def __call__(self, dim: int):
        return jnp.diag(jnp.exp(1j * bases(dim) * self.phi))


class RXGate(AbstractGate):
    r"""
    The qubit RXGate gate
    """

    phi: ArrayLike

    @beartype
    def __init__(
        self,
        wires: tuple[WiresTypes] = (0,),
        phi: float | int = 0.0,
    ):
        super().__init__(wires=wires)
        self.phi = jnp.array(phi)
        return

    def __call__(self, dim: int):
        assert dim == 2, "RXGate only for dim=2"
        return (
            jnp.cos(self.phi / 2) * basis_operators(dim=2)[3]  # identity
            - 1j * jnp.sin(self.phi / 2) * basis_operators(dim=2)[2]  # X
        )


class RYGate(AbstractGate):
    r"""
    The qubit RYGate gate
    """

    phi: ArrayLike

    @beartype
    def __init__(
        self,
        wires: tuple[WiresTypes] = (0,),
        phi: float | int = 0.0,
    ):
        super().__init__(wires=wires)
        self.phi = jnp.array(phi)
        return

    def __call__(self, dim: int):
        assert dim == 2, "RYGate only for dim=2"
        return (
            jnp.cos(self.phi / 2) * basis_operators(dim=2)[3]  # identity
            - 1j * jnp.sin(self.phi / 2) * basis_operators(dim=2)[1]  # Y
        )


# class CholeskyDecompositionGate(AbstractGate):
#     decomp: ArrayLike  # lower triangular matrix for Cholesky decomposition of hermitian matrix

#     _dim: int
#     _subscripts: str

#     @beartype
#     def __init__(
#         self,
#         wires: tuple[WiresTypes, ...],
#         dim: int,
#         key: Optional[PRNGKeyArray] = None,
#     ):
#         super().__init__(wires=wires)
#         if not key:
#             key = jr.PRNGKey(time.time_ns())
#         # self.decomp = jnp.ones(shape=(dim ** len(wires), dim ** len(wires)), dtype=jnp.complex_)  # todo
#         self.decomp = jr.normal(
#             key=key, shape=(dim ** len(wires), dim ** len(wires)), dtype=jnp.complex_
#         )  # todo
#         self._dim = dim
#         self._subscripts = f"{' '.join(characters[0 : 2 * len(wires)])} -> {' '.join(characters[0 : 2 * len(wires) : 2])} {' '.join(characters[1 : 2 * len(wires) : 2])}"
#         return

#     def __call__(self, dim: int):
#         tril = jnp.tril(self.decomp)
#         herm = tril @ tril.conj().T
#         u = jsp.linalg.expm(1j * herm).reshape((2 * len(self.wires)) * (dim,))
#         return einops.rearrange(u, self._subscripts)  # todo: interleave reshaping


class TwoLocalHermitianBasisGate(AbstractGate):
    angles: ArrayLike
    _basis_op_indices: tuple[
        int, int
    ]  # index of basis (Gell-Mann) ops to apply on the first and second wires, respectively

    @beartype
    def __init__(
        self,
        wires: tuple[WiresTypes, WiresTypes],
        angles: Union[float, int, Sequence[int], Sequence[float], ArrayLike],
        _basis_op_indices: tuple[int, int] = (2, 2),
    ):
        super().__init__(wires=wires)

        self.angles = jnp.array(angles)
        self._basis_op_indices = _basis_op_indices
        return

    def _hermitian_op(self, dim: int):
        return jnp.kron(
            basis_operators(dim)[self._basis_op_indices[0]],
            basis_operators(dim)[self._basis_op_indices[1]],
        )

    def _rearrange(self, tensor: ArrayLike, dim: int):
        return tensor.reshape(4 * (dim,))
        # return einops.rearrange(tensor.reshape(4 * (dim,)), "a b c d -> a c b d")

    def __call__(self, dim: int):
        return self._rearrange(self._hermitian_op(dim), dim)
        # return self._hermitian_op(dim)


class RXXGate(TwoLocalHermitianBasisGate):
    r"""
    The qubit RXX gate
    """

    @beartype
    def __init__(
        self,
        wires: tuple[WiresTypes, WiresTypes],
<<<<<<< HEAD
        angle: Union[float, int, Float[ArrayLike, '...']],
=======
        angle: Union[float, int, Float[ArrayLike, "..."]],
>>>>>>> 95a1ef5b
    ):
        super().__init__(
            wires=wires, angles=jnp.array(angle), _basis_op_indices=(2, 2)
        )  # PauliX is index 2 for dim=2
        return

    def __call__(self, dim: int):
        assert dim == 2, (
            "RXXGate can only be applied when dim=2."
        )  # todo: improve message
        # tensor = jsp.linalg.expm(-1j * self.angles * self._hermitian_op(dim))
        # return tensor.reshape(4 * (dim,))
        return self._rearrange(
            jsp.linalg.expm(-1j * self.angles * self._hermitian_op(dim)), dim
        )
        # return self._rearrange(self._hermitian_op(dim), dim)
        # return self._hermitian_op(dim)


# class RXXGateOld(AbstractGate):
#     theta: ArrayLike

#     @beartype
#     def __init__(self, wires: tuple[WiresTypes, WiresTypes], theta: Union[float, int]):
#         super().__init__(wires=wires)
#         self.theta = jnp.array(theta)
#         return

#     def __call__(self, dim: int):
#         return jnp.array(
#             [
#                 [jnp.cos(self.theta / 2), 0.0, 0.0, -1j * jnp.sin(self.theta / 2)],
#                 [0.0, jnp.cos(self.theta / 2), -1j * jnp.sin(self.theta / 2), 0.0],
#                 [0.0, -1j * jnp.sin(self.theta / 2), jnp.cos(self.theta / 2), 0.0],
#                 [-1j * jnp.sin(self.theta / 2), 0.0, 0.0, jnp.cos(self.theta / 2)],
#             ]
#         )
#         # return u
#         return einops.rearrange(u.reshape(4 * (dim,)), "a b c d -> a c b d")


dv_subtypes = {DiscreteVariableState, XGate, ZGate, HGate, Conditional, RZGate}<|MERGE_RESOLUTION|>--- conflicted
+++ resolved
@@ -341,11 +341,7 @@
     def __init__(
         self,
         wires: tuple[WiresTypes, WiresTypes],
-<<<<<<< HEAD
-        angle: Union[float, int, Float[ArrayLike, '...']],
-=======
         angle: Union[float, int, Float[ArrayLike, "..."]],
->>>>>>> 95a1ef5b
     ):
         super().__init__(
             wires=wires, angles=jnp.array(angle), _basis_op_indices=(2, 2)
